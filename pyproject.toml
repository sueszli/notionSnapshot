--- conflicted
+++ resolved
@@ -1,32 +1,2 @@
-<<<<<<< HEAD
-[tool.poetry]
-name = "notionsnapshot"
-version = "0.1.0"
-description = "Source code available here: https://github.com/sueszli/notionSnapshot/"
-authors = [
-  "Yahya Jabary <jabaryyahya@gmail.com>",
-  "Marco Reiser <marco.razor@hotmail.com>",
-  "Thomas Biedermann <40736712+ThomasBiede@users.noreply.github.com>",
-  "Berndt Uhlig, <berndt.uhlig@libertari.at>"
-]
-
-[tool.poetry.dependencies]
-python = "^3.7"
-argparse = "^1.4.0"
-webdriver-manager = "^3.8.5"
-bs4 = "^0.0.1"
-black = "^23.1.0"
-cssutils = "^2.6.0"
-selenium = "^4.8.2"
-html5lib = "^1.1"
-appdirs = "^1.4.4"
-rich = "^13.3.3"
-
-[build-system]
-requires = ["poetry-core"]
-build-backend = "poetry.core.masonry.api"
-
-=======
->>>>>>> fee459df
 [tool.black]
 line-length = 200