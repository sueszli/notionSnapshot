--- conflicted
+++ resolved
@@ -1,123 +1,8 @@
-<<<<<<< HEAD
 # Why this fork?
 
 - Added possibility to export other files in addition to .pdf files.
 - Added possibility to scrape additional data which could be used to
 
-```
-    _   __      __  _                _____                        __          __
-   / | / /___  / /_(_)___  ____     / ___/____  ____ _____  _____/ /_  ____  / /_
-  /  |/ / __ \/ __/ / __ \/ __ \    \__ \/ __ \/ __ `/ __ \/ ___/ __ \/ __ \/ __/
- / /|  / /_/ / /_/ / /_/ / / / /   ___/ / / / / /_/ / /_/ (__  ) / / / /_/ / /_
-/_/ |_/\____/\__/_/\____/_/ /_/   /____/_/ /_/\__,_/ .___/____/_/ /_/\____/\__/
-                                                    /_/
-
-The HTML export tool for Notion that actually works!
-
-```
-
-| <img width="685" src="docs/assets/export.jpeg"> | <img width="685" src="docs/assets/snapshot.jpeg"> | <img width="685" src="docs/assets/original.jpeg"> |
-| :---------------------------------------------: | :-----------------------------------------------: | :-----------------------------------------------: |
-|                 Default export                  |              **✨NotionSnapshot✨**               |                   Original page                   |
-
-<br>
-
-If you have ever used the default HTML export feature in Notion, you already know that the exported files are not very useful. They are not styled the same way as the original page and even miss some content.
-
-Our snapshots not only look almost identical to the original page, but it also strip out all the unnecessary bloat, like Notion's analytics, vendors scripts, vendors styles, and javascript left in to enable collaboration – this significantly reduces the page size and load time.
-
-With this tool you now can:
-
-- free yourself from the Notion lock-in
-- use Notion as your content management system
-- share your content with custom domain names instead of notion.site URLs
-
-<br><br><br><br>
-
-# Installation
-
-First you must set the page that you want to export to be publicly accessible:
-
-1. Open the page you want to export to HTML in Notion
-2. Click on the `Share` button in the top right corner
-3. Toggle the `Share to web button` (if not already enabled)
-4. Copy the link to the page by clicking on the `Copy link` button
-
-Make sure to store the link you just copied somewhere safe, you will need it later.
-
-<br>
-
-#### 1. Installing Python
-
-If you are on a Windows machine, you first need to install [WSL (Windows Subsystem for Linux)](https://learn.microsoft.com/en-us/windows/wsl/install).
-
-Either way, you need to have the following dependencies:
-
-- [Python 3](https://www.python.org/downloads/)
-- [Pip](https://pip.pypa.io/en/stable/installation/)
-- [Poetry](https://python-poetry.org/docs/#installing-with-the-official-installer)
-- [Chrome](https://www.google.com/chrome/)
-
-Installing Chrome on WSL/Ubuntu can be a little bit tricky, but here is what worked for me:
-
-```bash
-sudo apt update && sudo apt upgrade -y
-wget https://dl.google.com/linux/direct/google-chrome-stable_current_amd64.deb
-sudo dpkg -i google-chrome-stable_current_amd64.deb
-sudo apt --fix-broken install
-rm -rf google-chrome-stable_current_amd64.deb
-```
-
-<br>
-
-#### 2. Cloning the repository
-
-```bash
-git clone https://github.com/sueszli/notionSnapshot.git
-cd notionSnapshot
-```
-
-<br>
-
-#### 3. Installing dependencies
-
-```bash
-poetry install --sync
-```
-
-But be careful because some dependencies might still be missing after this step. You then might have to install them again with pip manually (e.g. `pip install <missing dependency>`).
-
-<br>
-
-#### 4. Running the application
-
-Use the `-h` or `--help` flag when running the script to see all the options that are available:
-
-```bash
-python3 notionsnapshot --help
-```
-
-You can for instance scrape the pages in dark mode by using the `--dark-mode` option or display the browser while scraping by using the `--show-browser` option.
-
-Once you've made up your mind, you can run the script with the URL of the Notion page you want to scrape:
-
-```bash
-python3 notionsnapshot <notion page url>
-```
-
-Alternatively you can run some of our test pages which are listed in the `test.sh` file.
-
-<br><br><br><br>
-
----
-
-Special thanks to:
-
-- Leonardo Cavaletti who laid the foundation of this project with his lovely loconotion project
-- [MJDeligan](https://github.com/MJDeligan) the main contributor, who resolved the hardest issues and added the most important features
-
-aswell as Stefan Brandmair, Thomas Biedermann and Berndt Uhlig who helped me with the initial setup of this project.
-=======
 ```
     _   __      __  _                _____                        __          __
    / | / /___  / /_(_)___  ____     / ___/____  ____ _____  _____/ /_  ____  / /_
@@ -198,4 +83,3 @@
 -   Leonardo Cavaletti who laid the foundation of this project with his lovely loconotion project
 -   [MJDeligan](https://github.com/MJDeligan) the main contributor
 -   Stefan Brandmair, Thomas Biedermann and Berndt Uhlig who helped me set the project up
->>>>>>> fee459df
